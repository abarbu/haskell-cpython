# Haskell CPython C bindings [![Build Status](https://travis-ci.org/zsedem/haskell-cpython.svg?branch=main)](https://travis-ci.org/zsedem/haskell-cpython)

<<<<<<< HEAD
## Writing a Haskell wrapper over a Python module

The easiest way to get started is to `import CPython.Simple`

The API surface there is fairly small, although if you're doing something fancy you may need to dip into other parts of `CPython`

### General Info

`initialize :: IO ()` kicks off talking to Python, and will need to be called by your users before they use your library.

The `ToPy` and `FromPy` instances are what let us convert Haskell values to and from the corresponding Python values. There are `easyToPy` and `easyFromPy` helpers to help you easily write your own instances in common cases.

`Arg` is a type representing an argument to a Python function, which lets us use various Haskell types in the same list of arguments.

```haskell
sampleArgs :: [Arg]
sampleArgs =
  [ arg (7 :: Integer)
  , arg ("hello" :: Text)
  ]
```

### Calling Functions

The most common use case is to call some Python function, which you can do with `call`

```haskell
call
  :: FromPy a
  => Text -- ^ module name
  -> Text -- ^ function name
  -> [Arg] -- ^ args
  -> [(Text, Arg)] -- ^ keyword args
  -> IO a
```

For example, if I wanted to wrap Python's `random.randint(low, high)`, I could write this:

```haskell
randint :: Integer -> Integer -> IO Integer
randint low high = do
  call "random" "randint" [arg low, arg high] []
```

Because of the `FromPy` instance in `call`'s type signature, we can infer what to do to convert a Python value back into Haskell, if given the type.

```haskell
uniform :: Integer -> Integer -> IO Double
uniform low high = do
  call "random" "uniform" [arg low, arg high] []
```

You can also use the `TypeApplications` language extension to do this, if needed.

```haskell
call @Double "random" "uniform" [arg low, arg high] []
```

Calling a function with mixed positional and keyword arguments is also fairly straightforward.

```haskell
moveToDuration :: Integer -> Integer -> Double -> IO ()
moveToDuration x y seconds =
  call "pyautogui" "moveTo" [arg x, arg y] [("duration", arg seconds)]
```

### Getting and Setting Attributes

`getAttribute` lets us get the value of an attribute of some Python module

```haskell
getAttribute
  :: FromPy a
  => Text -- ^ module name
  -> Text -- ^ attribute name
  -> IO a
```

Here, we get the value of `random.BPF`

```haskell
getBpf :: IO Integer
getBpf = getAttribute "random" "BPF"
```

Likewise, `setAttribute` lets us set the value of an attribute

```haskell
setAttribute
  :: ToPy a
  => Text -- ^ module name
  -> Text -- ^ attribute name
  -> a -- ^ value to set attribute to
  -> IO ()
```

Here's how we can set `random.BPF` to some given number `n`

```haskell
setBpf :: Integer -> IO ()
setBpf n = setAttribute "random" "BPF" n
=======
This library provides the C bindings to more or less all of the python3 C API.

> WARNING: Note that the python 3 C API might be quite stable, BUT the [ABI](https://docs.python.org/3/c-api/stable.html) is not, which
means if you compiled with a certain minor version (3.7.1) you should run your program
with the same minor version (3.7.x). (Using docker or nix to package your program is enough
to avoid this problem)

## Using the Low Level API

We provide a very thin layer between the C API and you to be able to avoid 
writing FFI codes directly (like calling incref/decref for GC). The C API 
documentation can be useful too. [link](https://docs.python.org/3/c-api/index.html)

After you are familiar with the concepts from the C API, you can search for
methods in the [API docs](http://hackage.haskell.org/package/cpython-3.5.0) on hackage

These examples below should help you start with using the API, by showing the 
equivalent haskell code to implement the same as the python example.

### Using `builtins.sum` function
```haskell
sumWithPy :: [Integer] -> IO Int
sumWithPy intlist = do
    testList <- traverse toObj intlist >>= PyList.toList >>= (return . Py.toObject)
    builtinsModule <- Py.importModule "builtins"
    sumFunc <- PyUnicode.toUnicode "sum" >>= Py.getAttribute builtinsModule
    args <- PyTuple.toTuple [testList]
    kwargs <- PyDict.new
    Py.call sumFunc args kwargs >>= castToNumber >>= Py.toInteger >>= PyInt.fromInteger
  where
    castToNumber obj = do x <- Py.castToNumber obj
                          return $ fromMaybe (error "not a number returned from the sum") x
    toObj integer = fmap Py.toObject $ PyInt.toInteger integer
```
This example should show you how different it is to call python from strongly typed code, because you have to
handle every bit of the errors, like getting an attribute of a module or just creating new python objects.

```python
intlist = [1, 10, 100, 42]
sum(intlist)
>>>>>>> a805e514
```<|MERGE_RESOLUTION|>--- conflicted
+++ resolved
@@ -1,6 +1,47 @@
 # Haskell CPython C bindings [![Build Status](https://travis-ci.org/zsedem/haskell-cpython.svg?branch=main)](https://travis-ci.org/zsedem/haskell-cpython)
 
-<<<<<<< HEAD
+This library provides the C bindings to more or less all of the python3 C API.
+
+> WARNING: Note that the python 3 C API might be quite stable, BUT the [ABI](https://docs.python.org/3/c-api/stable.html) is not, which
+means if you compiled with a certain minor version (3.7.1) you should run your program
+with the same minor version (3.7.x). (Using docker or nix to package your program is enough
+to avoid this problem)
+
+## Using the Low Level API
+
+We provide a very thin layer between the C API and you to be able to avoid 
+writing FFI codes directly (like calling incref/decref for GC). The C API 
+documentation can be useful too. [link](https://docs.python.org/3/c-api/index.html)
+
+After you are familiar with the concepts from the C API, you can search for
+methods in the [API docs](http://hackage.haskell.org/package/cpython-3.5.0) on hackage
+
+These examples below should help you start with using the API, by showing the 
+equivalent haskell code to implement the same as the python example.
+
+### Using `builtins.sum` function
+```haskell
+sumWithPy :: [Integer] -> IO Int
+sumWithPy intlist = do
+    testList <- traverse toObj intlist >>= PyList.toList >>= (return . Py.toObject)
+    builtinsModule <- Py.importModule "builtins"
+    sumFunc <- PyUnicode.toUnicode "sum" >>= Py.getAttribute builtinsModule
+    args <- PyTuple.toTuple [testList]
+    kwargs <- PyDict.new
+    Py.call sumFunc args kwargs >>= castToNumber >>= Py.toInteger >>= PyInt.fromInteger
+  where
+    castToNumber obj = do x <- Py.castToNumber obj
+                          return $ fromMaybe (error "not a number returned from the sum") x
+    toObj integer = fmap Py.toObject $ PyInt.toInteger integer
+```
+This example should show you how different it is to call python from strongly typed code, because you have to
+handle every bit of the errors, like getting an attribute of a module or just creating new python objects.
+
+```python
+intlist = [1, 10, 100, 42]
+sum(intlist)
+```
+
 ## Writing a Haskell wrapper over a Python module
 
 The easiest way to get started is to `import CPython.Simple`
@@ -11,7 +52,7 @@
 
 `initialize :: IO ()` kicks off talking to Python, and will need to be called by your users before they use your library.
 
-The `ToPy` and `FromPy` instances are what let us convert Haskell values to and from the corresponding Python values. There are `easyToPy` and `easyFromPy` helpers to help you easily write your own instances in common cases.
+The `ToPy` and `FromPy` instances are what let us convert Haskell values to and from the corresponding Python values. There are `easyToPy` and `easyFromPy` helpers to help you easily write your own instances in common cases. If you find an instance for some common Haskell type is missing, please submit a PR!
 
 `Arg` is a type representing an argument to a Python function, which lets us use various Haskell types in the same list of arguments.
 
@@ -102,46 +143,4 @@
 ```haskell
 setBpf :: Integer -> IO ()
 setBpf n = setAttribute "random" "BPF" n
-=======
-This library provides the C bindings to more or less all of the python3 C API.
-
-> WARNING: Note that the python 3 C API might be quite stable, BUT the [ABI](https://docs.python.org/3/c-api/stable.html) is not, which
-means if you compiled with a certain minor version (3.7.1) you should run your program
-with the same minor version (3.7.x). (Using docker or nix to package your program is enough
-to avoid this problem)
-
-## Using the Low Level API
-
-We provide a very thin layer between the C API and you to be able to avoid 
-writing FFI codes directly (like calling incref/decref for GC). The C API 
-documentation can be useful too. [link](https://docs.python.org/3/c-api/index.html)
-
-After you are familiar with the concepts from the C API, you can search for
-methods in the [API docs](http://hackage.haskell.org/package/cpython-3.5.0) on hackage
-
-These examples below should help you start with using the API, by showing the 
-equivalent haskell code to implement the same as the python example.
-
-### Using `builtins.sum` function
-```haskell
-sumWithPy :: [Integer] -> IO Int
-sumWithPy intlist = do
-    testList <- traverse toObj intlist >>= PyList.toList >>= (return . Py.toObject)
-    builtinsModule <- Py.importModule "builtins"
-    sumFunc <- PyUnicode.toUnicode "sum" >>= Py.getAttribute builtinsModule
-    args <- PyTuple.toTuple [testList]
-    kwargs <- PyDict.new
-    Py.call sumFunc args kwargs >>= castToNumber >>= Py.toInteger >>= PyInt.fromInteger
-  where
-    castToNumber obj = do x <- Py.castToNumber obj
-                          return $ fromMaybe (error "not a number returned from the sum") x
-    toObj integer = fmap Py.toObject $ PyInt.toInteger integer
-```
-This example should show you how different it is to call python from strongly typed code, because you have to
-handle every bit of the errors, like getting an attribute of a module or just creating new python objects.
-
-```python
-intlist = [1, 10, 100, 42]
-sum(intlist)
->>>>>>> a805e514
 ```